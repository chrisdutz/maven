--- conflicted
+++ resolved
@@ -43,15 +43,9 @@
 class ReactorReader
     implements WorkspaceReader
 {
-<<<<<<< HEAD
-    private static final Collection<String> JAR_LIKE_TYPES = Arrays.asList( "jar", "test-jar", "ejb-client" );
-
-    private static final Collection<String> COMPILE_PHASE_TYPES = Arrays.asList( "jar", "ejb-client" );
-=======
     private final static Collection<String> JAR_LIKE_TYPES = Arrays.asList( "jar", "test-jar", "ejb-client" );
 
     private final static Collection<String> COMPILE_PHASE_TYPES = Arrays.asList( "jar", "ejb-client" );
->>>>>>> 4fdcdbd2
 
     private Map<String, MavenProject> projectsByGAV;
 
@@ -109,11 +103,7 @@
             }
             else
             {
-<<<<<<< HEAD
-                String type = artifact.getProperty( "type", "" );
-=======
                 String type = artifact.getProperty( "type", "");
->>>>>>> 4fdcdbd2
                 if ( project.hasLifecyclePhase( "compile" ) && COMPILE_PHASE_TYPES.contains( type ) )
                 {
                     return new File( project.getBuild().getOutputDirectory() );
